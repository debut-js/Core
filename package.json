--- conflicted
+++ resolved
@@ -1,10 +1,6 @@
 {
     "name": "@debut/community-core",
-<<<<<<< HEAD
-    "version": "2.2.19",
-=======
     "version": "2.2.20",
->>>>>>> 844c6ff9
     "publishConfig": {
         "access": "public"
     },
@@ -31,7 +27,6 @@
     },
     "dependencies": {
         "@debut/plugin-utils": "^1.0.13",
-<<<<<<< HEAD
         "@master-chief/alpaca": "^6.2.3",
         "@tinkoff/invest-openapi-js-sdk": "^1.3.0",
         "async-genetic": "^1.3.8",
@@ -41,15 +36,6 @@
     },
     "devDependencies": {
         "@debut/types": "^1.0.15",
-=======
-        "@tinkoff/invest-openapi-js-sdk": "^1.3.0",
-        "async-genetic": "^1.3.8",
-        "binance-api-node": "0.10.49",
-        "node-fetch": "^2.6.1"
-    },
-    "devDependencies": {
-        "@debut/types": "^1.0.13",
->>>>>>> 844c6ff9
         "@types/benchmark": "^2.1.0",
         "@types/cli-progress": "^3.9.1",
         "@types/jest": "^26.0.23",
